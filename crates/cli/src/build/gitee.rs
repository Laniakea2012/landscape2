//! This module defines some types used to represent the information collected
//! from Gitee for each of the landscape items repositories (when applicable),
//! as well as the functionality used to collect that information.

use super::{cache::Cache, LandscapeData};
use anyhow::{format_err, Result};
use async_trait::async_trait;
use chrono::{DateTime, Utc, Duration};
use deadpool::unmanaged::{Object, Pool};
use futures::stream::{self, StreamExt};
use landscape2_core::data::{Commit, Contributors, GithubData, Release, RepositoryGithubData};
use lazy_static::lazy_static;
#[cfg(test)]
use mockall::automock;
use octorust::types::ParticipationStats;
use regex::Regex;
use reqwest::header::{self, HeaderMap, HeaderValue};
use std::collections::BTreeMap;
use std::env;
use tracing::{debug, instrument, warn};
use serde::{Serialize, Deserialize};
use serde_json::Value;

use std::fs;
use std::path::Path;
use std::io::{self, BufRead};
use std::process::Command;
use git2::{Repository, RepositoryOpenFlags, build::CheckoutBuilder};

type GiteeData = GithubData;
type RepositoryGiteeData = RepositoryGithubData;

/// File used to cache data collected from Gitee.
const GITEE_CACHE_FILE: &str = "gitee.json";

/// How long the Gitee data in the cache is valid (in days).
const GITEE_CACHE_TTL: i64 = 7;

/// Environment variable containing a comma separated list of Gitee tokens.
const GITEE_TOKENS: &str = "GITEE_TOKENS";

/// Collect Gitee data for each of the items repositories in the landscape,
/// reusing cached data whenever possible.
#[instrument(skip_all, err)]
pub(crate) async fn collect_gitee_data(cache: &Cache, landscape_data: &LandscapeData) -> Result<GiteeData> {
    debug!("collecting repositories information from gitee (this may take a while)");

    // Read cached data (if available)
    let mut cached_data: Option<GiteeData> = None;
    match cache.read(GITEE_CACHE_FILE) {
        Ok(Some((_, json_data))) => match serde_json::from_slice(&json_data) {
            Ok(gitee_data) => cached_data = Some(gitee_data),
            Err(err) => warn!("error parsing gitee cache file: {err:?}"),
        },
        Ok(None) => {}
        Err(err) => warn!("error reading gitee cache file: {err:?}"),
    }

    // Setup Gitee API clients pool if any tokens have been provided
    let tokens: Option<Vec<String>> = match env::var(GITEE_TOKENS) {
        Ok(tokens) if !tokens.is_empty() => Some(tokens.split(',').map(ToString::to_string).collect()),
        Ok(_) | Err(_) => None,
    };
    let gt_pool: Option<Pool<DynGT>> = if let Some(tokens) = &tokens {
        let mut gt_clients: Vec<DynGT> = vec![];
        for token in tokens {
            let gt = Box::new(GTApi::new(token)?);
            gt_clients.push(gt);
        }
        Some(Pool::from(gt_clients))
    } else {
        warn!("gitee tokens not provided: no information will be collected from gitee");
        None
    };

    // Collect urls of the repositories to process
    let mut urls = vec![];
    for item in &landscape_data.items {
        if let Some(repositories) = &item.repositories {
            for repo in repositories {
                if GITEE_REPO_URL.is_match(&repo.url) {
                    urls.push(&repo.url);
                }
            }
        }
    }
    urls.sort();
    urls.dedup();

    // Collect repositories information from Gitee, reusing cached data when available
    let concurrency = if let Some(tokens) = tokens {
        tokens.len()
    } else {
        1
    };
    let gitee_data: GiteeData = stream::iter(urls)
        .map(|url| async {
            let url = url.clone();

            // Use cached data when available if it hasn't expired yet
            if let Some(cached_repo) = cached_data.as_ref().and_then(|cache| {
                cache.get(&url).and_then(|repo| {
                    if repo.generated_at + chrono::Duration::days(GITEE_CACHE_TTL) > Utc::now() {
                        Some(repo)
                    } else {
                        None
                    }
                })
            }) {
                (url, Ok(cached_repo.clone()))
            }
            // Otherwise we pull it from Gitee if any tokens were provided
            else if let Some(gt_pool) = &gt_pool {
                let gt = gt_pool.get().await.expect("token -when available-");
                (url.clone(), collect_repository_data(gt, &url).await)
            } else {
                (url.clone(), Err(format_err!("no tokens provided")))
            }
        })
        .buffer_unordered(concurrency)
        .collect::<BTreeMap<String, Result<RepositoryGiteeData>>>()
        .await
        .into_iter()
        .filter_map(|(url, result)| {
            if let Ok(gitee_data) = result {
                Some((url, gitee_data))
            } else {
                None
            }
        })
        .collect();

    // Write data (in json format) to cache
    cache.write(GITEE_CACHE_FILE, &serde_json::to_vec_pretty(&gitee_data)?)?;

    debug!("done!");
    Ok(gitee_data)
}

/// Collect repository data from Gitee.
#[instrument(skip_all, err)]
async fn collect_repository_data(gt: Object<DynGT>, repo_url: &str) -> Result<RepositoryGiteeData> {
    // Collect some information from Gitee
    let (owner, repo) = get_owner_and_repo(repo_url)?;
    let gt_repo = gt.get_repository(&owner, &repo).await?;
    let contributors_count = gt.get_contributors_count(&owner, &repo).await?;
    let license = gt.get_license(&owner, &repo).await?;
    let first_commit = gt.get_first_commit(&owner, &repo, &gt_repo.default_branch).await?;
    let languages = gt.get_languages(&owner, &repo).await?;
    let latest_commit = gt.get_latest_commit(&owner, &repo, &gt_repo.default_branch).await?;
    let latest_release = gt.get_latest_release(&owner, &repo).await?;
    let participation_stats = gt.get_participation_stats(&owner, &repo).await?.all;

    // Prepare repository instance using the information collected
    Ok(RepositoryGiteeData {
        generated_at: Utc::now(),
        contributors: Contributors {
            count: contributors_count,
            url: format!("https://gitee.com/{owner}/{repo}/graphs/contributors"),
        },
        description: gt_repo.description,
        first_commit,
        languages,
        latest_commit,
        latest_release,
        license: Some(license),
        participation_stats,
        stars: gt_repo.stargazers_count,
        topics: gt_repo.topics,
        url: gt_repo.html_url,
    })
}

/// Gitee API base url.
const GITEE_API_URL: &str = "https://gitee.com/api/v5/";

/// Type alias to represent a GT trait object.
type DynGT = Box<dyn GT + Send + Sync>;

/// Trait that defines some operations a GT implementation must support.
#[async_trait]
#[cfg_attr(test, automock)]
trait GT {
    /// Get number of repository contributors.
    async fn get_contributors_count(&self, owner: &str, repo: &str) -> Result<usize>;

    /// Get license.
    async fn get_license(&self, owner: &str, repo: &str) -> Result<String>;

    /// Get first commit.
    async fn get_first_commit(&self, owner: &str, repo: &str, ref_: &str) -> Result<Option<Commit>>;

    /// Get languages used in repository.
    async fn get_languages(&self, owner: &str, repo: &str) -> Result<Option<BTreeMap<String, i64>>>;

    /// Get latest commit.
    async fn get_latest_commit(&self, owner: &str, repo: &str, ref_: &str) -> Result<Commit>;

    /// Get latest release.
    async fn get_latest_release(&self, owner: &str, repo: &str) -> Result<Option<Release>>;

    /// Get participation stats.
    async fn get_participation_stats(&self, owner: &str, repo: &str) -> Result<ParticipationStats>;

    /// Get repository.
    async fn get_repository(&self, owner: &str, repo: &str) -> Result<PartRepository>;
}

/// GT implementation backed by the Gitee API.
struct GTApi {
    http_client: reqwest::Client,
}

// #[derive(Serialize, Deserialize)]
#[derive(Debug)]
struct PartRepository {
    // #[serde(
    //     default,
    //     skip_serializing_if = "String::is_empty",
    //     deserialize_with = "crate::utils::deserialize_null_string::deserialize"
    // )]
    pub default_branch: String,
    // #[serde(
    //     default,
    //     skip_serializing_if = "String::is_empty",
    //     deserialize_with = "crate::utils::deserialize_null_string::deserialize"
    // )]
    pub description: String,
    // #[serde(default, skip_serializing_if = "Option::is_none")]
    pub license: Option<Vec<String>>,
    // #[serde(
    //     default,
    //     skip_serializing_if = "crate::utils::zero_i64",
    //     deserialize_with = "crate::utils::deserialize_null_i64::deserialize"
    // )]
    pub stargazers_count: i64,
    // #[serde(
    //     default,
    //     skip_serializing_if = "Vec::is_empty",
    //     deserialize_with = "crate::utils::deserialize_null_vector::deserialize"
    // )]
    pub topics: Vec<String>,
    // #[serde(
    //     default,
    //     skip_serializing_if = "String::is_empty",
    //     deserialize_with = "crate::utils::deserialize_null_string::deserialize"
    // )]
    pub html_url: String,
    // #[serde(skip_serializing_if = "Option::is_none")]
    pub languages: Option<BTreeMap<String, i64>>
}

impl GTApi {
    /// Create a new GTApi instance.
    fn new(token: &str) -> Result<Self> {
        // Setup octorust Gitee API client
        let user_agent = format!("{}/{}", env!("CARGO_PKG_NAME"), env!("CARGO_PKG_VERSION"));

        // Setup HTTP client ready to make requests to the Gitee API
        // (for some operations that cannot be done with the octorust client)
        let mut headers = HeaderMap::new();
        headers.insert(
            header::ACCEPT,
            HeaderValue::from_str("application/json").unwrap(),
        );
        headers.insert(
            header::AUTHORIZATION,
            HeaderValue::from_str(&format!("Bearer {token}")).unwrap(),
        );
        let http_client =
            reqwest::Client::builder().user_agent(user_agent).default_headers(headers).build()?;

        Ok(Self {
            http_client,
        })
    }
}

#[async_trait]
impl GT for GTApi {
    /// [GT::get_contributors_count]
    #[instrument(skip(self), err)]
    async fn get_contributors_count(&self, owner: &str, repo: &str) -> Result<usize> {
        let url = format!("{GITEE_API_URL}/repos/{owner}/{repo}/contributors?type=authors");
        let response = self.http_client.get(url).send().await?;

        if !response.status().is_success() {
            return Err(format_err!("get_contributors_count failed!"));
        }

        let body_text: String = response.text().await?;
        let body_json: Value = serde_json::from_str(&body_text)?;
        let length = body_json.as_array().map_or(0, |arr| arr.len());
        println!("get_contributors_count success");
        Ok(length)
    }

    /// [GT::get_license]
    #[instrument(skip(self), err)]
    async fn get_license(&self, owner: &str, repo: &str) -> Result<String> {
        let url = format!("{GITEE_API_URL}/repos/{owner}/{repo}/license");
        let response = self.http_client.get(url).send().await?;

        if !response.status().is_success() {
            return Err(format_err!("get_license failed!"));
        }

        let body_text: String = response.text().await?;
        let body_json: Value = serde_json::from_str(&body_text)?;
        let license = body_json.get("license").and_then(Value::as_str).map(|s| s.to_owned()).unwrap_or_default();
        println!("get_license success");
        Ok(license)
    }

    /// [GT::get_first_commit]
    #[allow(clippy::cast_possible_wrap)]
    #[instrument(skip(self), err)]
    async fn get_first_commit(&self, owner: &str, repo: &str, ref_: &str) -> Result<Option<Commit>> {
        // Get last commits page
        let url = format!("{GITEE_API_URL}/repos/{owner}/{repo}/commits?sha={ref_}&per_page=1&page=1");
        let head_response = self.http_client.head(url).send().await?;
        let last_page = get_last_page(head_response.headers())?.unwrap_or(1);

        let last_page_url = format!("{GITEE_API_URL}/repos/{owner}/{repo}/commits?sha={ref_}&per_page=1&page={last_page}");
        let response = self.http_client.get(last_page_url).send().await?;
        if !response.status().is_success() {
            return Err(format_err!("get_first_commit failed!"));
        }

        let body_text: String = response.text().await?;
        let body_json: Value = serde_json::from_str(&body_text)?;

        if let Some(commit) = body_json.as_array().and_then(|arr| arr.get(0)) {
            println!("get_first_commit success");
            return Ok(Some(new_commit_from(commit)));
        }
        Ok(None)
    }

    /// [GT::get_languages]
    #[instrument(skip(self), err)]
    async fn get_languages(&self, owner: &str, repo: &str) -> Result<Option<BTreeMap<String, i64>>> {
<<<<<<< HEAD
        // let url = format!("{GITEE_API_URL}/repos/{owner}/{repo}/languages");
        // let languages: BTreeMap<String, i64> = self.http_client.get(url).send().await?.json().await?;
        // Ok(Some(languages))
        Ok(None)
    }
=======
        let url = format!("https://gitee.com/{}/{}", owner, repo);
        let repo_dir = format!("./repos/{}/{}", owner, repo);
        let repo_path = Path::new(&repo_dir);

        let repository = match Repository::open_ext(repo_path, RepositoryOpenFlags::empty(), Vec::<&str>::new()) {
            Ok(repo) => {
                println!("Repository exists. Pulling changes...");
                let mut remote = repo.find_remote("origin").unwrap_or_else(|e| panic!("failed to find remote: {}", e));
                remote.fetch::<String>(&[], None, None).unwrap_or_else(|e| panic!("fetch failed: {}", e));
                // Merge a remote branch into the local repository.
                let default_branch = get_default_branch(&repo_dir).unwrap();
                let refname = format!("refs/remotes/{}/{}", "origin", &default_branch);
                let obj = repo.revparse_single(&refname).unwrap_or_else(|e| panic!("failed to revparse: {}", e));
                let obj_id = obj.id();
                let reference = repo.find_reference(&refname).unwrap_or_else(|e| panic!("failed to find reference: {}", e));

                // Create a checkout builder and perform merge operation.
                let mut checkout_builder = CheckoutBuilder::new();
                repo.checkout_tree(&obj, Some(&mut checkout_builder)).unwrap_or_else(|e| panic!("checkout failed: {}", e));

                // Update HEAD to the latest commit.
                repo.set_head(&refname).unwrap_or_else(|e| panic!("failed to set HEAD: {}", e));

                // Complete merger
                match repo.merge_base(reference.target().unwrap(), obj_id) {
                    Ok(_) => println!("Merge successful"),
                    Err(e) => panic!("merge failed: {}", e),
                };
            },
            Err(_) => {
                println!("Repository does not exist. Cloning repository...");
                Repository::clone(&url, repo_path)?;
            }
        };

        let output = Command::new("github-linguist")
            .args(&[&repo_dir, "--json"])
            .output()
            .expect("failed to execute process");

        let mut languages = BTreeMap::new();

        if output.status.success() {
            let linguist_result: Value = serde_json::from_str(&String::from_utf8_lossy(&output.stdout))?;
            if let Value::Object(map) = linguist_result {

                for (key, value) in map {
                    if let Value::Object(inner_map) = value {
                        if let Some(Value::Number(num)) = inner_map.get("size") {
                            let size = num.as_i64().unwrap();
                            languages.insert(key.to_string(), size);
                        }
                    }
                }
            } else {
                eprintln!("Invalid JSON format");
            }
        } else {
            let stderr = String::from_utf8_lossy(&output.stderr);
            println!("Error: {}", stderr);
        }

        Ok(Some(languages))
}
>>>>>>> a5b2a3e0

    /// [GT::get_latest_commit]
    #[instrument(skip(self), err)]
    async fn get_latest_commit(&self, owner: &str, repo: &str, ref_: &str) -> Result<Commit> {
        let url = format!("{GITEE_API_URL}/repos/{owner}/{repo}/commits?sha={ref_}&per_page=1&page=1");
        let response = self.http_client.get(url).send().await?;

        if !response.status().is_success() {
            return Err(format_err!("get_first_commit failed!"));
        }

        let body_text: String = response.text().await?;
        let body_json: Value = serde_json::from_str(&body_text)?;

        if let Some(commit) = body_json.as_array().and_then(|arr| arr.get(0)) {
            println!("get_latest_commit success");
            return Ok(new_commit_from(commit));
        }
        Ok(Commit::default())
    }

    /// [GT::get_latest_release]
    #[instrument(skip(self), err)]
    async fn get_latest_release(&self, owner: &str, repo: &str) -> Result<Option<Release>> {
        let url = format!("{GITEE_API_URL}/repos/{owner}/{repo}/releases?per_page=1&page=1&direction=desc");
        let response = self.http_client.get(url).send().await?;

        if !response.status().is_success() {
            return Err(format_err!("get_latest_release failed!"));
        }

        let body_text: String = response.text().await?;
        let body_json: Value = serde_json::from_str(&body_text)?;

        if let Some(release) = body_json.as_array().and_then(|arr| arr.get(0)) {
            println!("get_latest_release success");
            return Ok(Some(new_release_from(release)));
        }
        Ok(None)
    }

    /// [GT::get_participation_stats]
    #[instrument(skip(self), err)]
    async fn get_participation_stats(&self, owner: &str, repo: &str) -> Result<ParticipationStats> {
        let begin_date = Utc::now() - Duration::days(365);
        let mut page = 1;
        let mut week_commit_count: [i64; 52] = [0; 52];
        loop {
            let url = format!("{GITEE_API_URL}/repos/{owner}/{repo}/commits?per_page=100&page={page}&since={begin_date}");
            let response = self.http_client.get(url).send().await?;

            if !response.status().is_success() {
                return Err(format_err!("get_first_commit failed!"));
            }

            let body_text: String = response.text().await?;
            let body_json: Value = serde_json::from_str(&body_text)?;
            if (body_json.as_array().map_or(0, |arr| arr.len()) ) == 0 {
                break;
            }
            if let Some(array) = body_json.as_array() {
                for commit in array {
                    if let Some(commit_date_str) = commit["commit"]["author"]["date"].as_str() {
                        if let Ok(commit_date) = DateTime::parse_from_rfc3339(commit_date_str) {
                            let created_at = commit_date.with_timezone(&Utc);
                            let week_index = (created_at - begin_date).num_days() as usize / 7;
                            if week_index < 52 {
                                week_commit_count[week_index] += 1;
                            }
                        } else {
                            println!("Error parsing date: {}", commit_date_str);
                        }
                    } else {
                        println!("Date field not found in commit data");
                    }
                }
            }
            page += 1
        }
        println!("get_participation_stats success");
        Ok(ParticipationStats{all: week_commit_count.to_vec(), owner: vec![]})
    }

    /// [GT::get_repository]
    #[instrument(skip(self), err)]
    async fn get_repository(&self, owner: &str, repo: &str) -> Result<PartRepository> {
        let url = format!("{GITEE_API_URL}/repos/{owner}/{repo}");
        let response = self.http_client.get(url).send().await?;

        if !response.status().is_success() {
            return Err(format_err!("get_repository failed!"));
        }

        let body_text: String = response.text().await?;
        let body_json: Value = serde_json::from_str(&body_text)?;

<<<<<<< HEAD
        let mut repo = PartRepository {
            default_branch: body_json.get("default_branch").and_then(Value::as_str).map(|s| s.to_owned()).unwrap_or_default(),
=======
        let repo = PartRepository {
            default_branch: body_json.get("default_branch").map(Value::to_string).unwrap_or_default(),
>>>>>>> a5b2a3e0
            description: body_json.get("description").map(Value::to_string).unwrap_or_default(),
            license: body_json.get("license").map(|val| vec![val.to_string()]),
            stargazers_count: body_json.get("stargazers_count").and_then(Value::as_i64).unwrap_or_default(),
            topics: body_json.get("topics").map(|val| vec![val.to_string()]).unwrap_or_default(),
            html_url: body_json.get("html_url").map(Value::to_string).unwrap_or_default(),
            // Gitee do not provide languages messages of a repository; the value of languages responsed by gitee api is always Null.
            // Generate a default value temporarily.
            // languages: body_json.get("languages").map(Value::to_string).unwrap_or_default()
            languages: Some(BTreeMap::new())
        };

<<<<<<< HEAD
        // println!("Parsed JSON body: {:?}", repo);
        println!("get_repository success");
=======
>>>>>>> a5b2a3e0
        Ok(repo)
    }
}

lazy_static! {
    /// Gitee repository url regular expression.
    pub(crate) static ref GITEE_REPO_URL: Regex =
        Regex::new("^https://gitee.com/(?P<owner>[^/]+)/(?P<repo>[^/]+)/?$")
            .expect("exprs in GITEE_REPO_URL to be valid");
}

/// Return the last page of results available from the headers provided.
fn get_last_page(headers: &HeaderMap) -> Result<Option<usize>> {
    if let Some(total_count) = headers.get("total_count") {
        if let Ok(count) = total_count.to_str().map(str::parse::<usize>) {
            return Ok(Some(count?));
        } else {
            return Err(format_err!("Failed to parse total count"));
        }
    }
    Ok(None)
}

/// Extract the owner and repository from the repository url provided.
fn get_owner_and_repo(repo_url: &str) -> Result<(String, String)> {
    let c = GITEE_REPO_URL.captures(repo_url).ok_or_else(|| format_err!("invalid repository url"))?;
    Ok((c["owner"].to_string(), c["repo"].to_string()))
}

/// Create a new commit instance from the octorust commit data provided.
fn new_commit_from(value: &Value) -> Commit {
    let commit_url = value["html_url"].as_str().unwrap_or("");
    let ts = value["commit"]["author"]["date"].as_str()
        .and_then(|date| DateTime::parse_from_rfc3339(date).ok())
        .map(|dt| dt.into());

    Commit {
        url: commit_url.to_string(),
        ts,
    }
}

/// Create a new release instance from the octorust release data provided.
fn new_release_from(value: &Value) -> Release {
    let tag_name = value["tag_name"].as_str().unwrap_or("");
    let browser_download_url = value["assets"][0]["browser_download_url"].as_str().unwrap_or("");
    let url = if let Some(repo_url) = browser_download_url.split("archive").next() {
        format!("{repo_url}releases/tag/{tag_name}")
    } else {
        "".to_string()
    };

    let ts = value["created_at"].as_str()
        .and_then(|date| DateTime::parse_from_rfc3339(date).ok())
        .map(|dt| dt.into());

    Release {
        url: url,
        ts,
    }
}

fn get_default_branch(repo_path: &str) -> Option<String> {
    let head_file = format!("{}/.git/HEAD", repo_path);

    if let Ok(file) = fs::File::open(&head_file) {
        let reader = io::BufReader::new(file);
        for line in reader.lines() {
            if let Ok(line) = line {
                if line.starts_with("ref: refs/heads/") {
                    return Some(line.replace("ref: refs/heads/", "").trim().to_string());
                }
            }
        }
    }

    None
}<|MERGE_RESOLUTION|>--- conflicted
+++ resolved
@@ -340,13 +340,6 @@
     /// [GT::get_languages]
     #[instrument(skip(self), err)]
     async fn get_languages(&self, owner: &str, repo: &str) -> Result<Option<BTreeMap<String, i64>>> {
-<<<<<<< HEAD
-        // let url = format!("{GITEE_API_URL}/repos/{owner}/{repo}/languages");
-        // let languages: BTreeMap<String, i64> = self.http_client.get(url).send().await?.json().await?;
-        // Ok(Some(languages))
-        Ok(None)
-    }
-=======
         let url = format!("https://gitee.com/{}/{}", owner, repo);
         let repo_dir = format!("./repos/{}/{}", owner, repo);
         let repo_path = Path::new(&repo_dir);
@@ -411,7 +404,6 @@
 
         Ok(Some(languages))
 }
->>>>>>> a5b2a3e0
 
     /// [GT::get_latest_commit]
     #[instrument(skip(self), err)]
@@ -508,13 +500,8 @@
         let body_text: String = response.text().await?;
         let body_json: Value = serde_json::from_str(&body_text)?;
 
-<<<<<<< HEAD
         let mut repo = PartRepository {
             default_branch: body_json.get("default_branch").and_then(Value::as_str).map(|s| s.to_owned()).unwrap_or_default(),
-=======
-        let repo = PartRepository {
-            default_branch: body_json.get("default_branch").map(Value::to_string).unwrap_or_default(),
->>>>>>> a5b2a3e0
             description: body_json.get("description").map(Value::to_string).unwrap_or_default(),
             license: body_json.get("license").map(|val| vec![val.to_string()]),
             stargazers_count: body_json.get("stargazers_count").and_then(Value::as_i64).unwrap_or_default(),
@@ -526,11 +513,9 @@
             languages: Some(BTreeMap::new())
         };
 
-<<<<<<< HEAD
+
         // println!("Parsed JSON body: {:?}", repo);
         println!("get_repository success");
-=======
->>>>>>> a5b2a3e0
         Ok(repo)
     }
 }
